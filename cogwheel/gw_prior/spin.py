"""
Default modular priors for spin parameters, for convenience.

They can be combined just by subclassing `CombinedPrior` and defining an
attribute `prior_classes` that is a list of such priors (see
``gw_prior.combined``).
Each may consume some arguments in the __init__(), but should forward
as ``**kwargs`` any arguments that other priors may need.
"""
import numpy as np
from scipy.interpolate import interp1d

import lal
import lalsimulation

from cogwheel import skyloc_angles
from cogwheel import utils
from cogwheel.prior import Prior, FixedPrior, UniformPriorMixin


class UniformEffectiveSpinPrior(UniformPriorMixin, Prior):
    """
    Spin prior for aligned spins that is flat in effective spin chieff.
    The sampled parameters are `chieff` and `cumchidiff`.
    `cumchidiff` ranges from 0 to 1 and is typically poorly measured.
    `cumchidiff` is the cumulative of a prior on the spin difference
    that is uniform conditioned on `chieff`, `q`.
    """
    standard_params = ['s1z', 's2z']
    range_dic = {'chieff': (-1, 1),
                 'cumchidiff': (0, 1)}
    conditioned_on = ['m1', 'm2']

    @staticmethod
    def _get_s1z(chieff, q, s2z):
        return (1+q)*chieff - q*s2z

    def _s1z_lim(self, chieff, q):
        s1z_min = np.maximum(self._get_s1z(chieff, q, s2z=1), -1)
        s1z_max = np.minimum(self._get_s1z(chieff, q, s2z=-1), 1)
        return s1z_min, s1z_max

    @utils.lru_cache()
    def transform(self, chieff, cumchidiff, m1, m2):
        """(chieff, cumchidiff) to (s1z, s2z)."""
        q = m2 / m1
        s1z_min, s1z_max = self._s1z_lim(chieff, q)
        s1z = s1z_min + cumchidiff * (s1z_max - s1z_min)
        s2z = ((1+q)*chieff - s1z) / q
        return {'s1z': s1z,
                's2z': s2z}

    def inverse_transform(self, s1z, s2z, m1, m2):
        """(s1z, s2z) to (chieff, cumchidiff)."""
        q = m2 / m1
        chieff = (s1z + q*s2z) / (1 + q)
        s1z_min, s1z_max = self._s1z_lim(chieff, q)
        cumchidiff = (s1z - s1z_min) / (s1z_max - s1z_min)
        return {'chieff': chieff,
                'cumchidiff': cumchidiff}


class UniformDiskInplaneSpinsIsotropicInclinationSkyLocationPrior(
        UniformPriorMixin, Prior):
    """
    Prior for in-plane spins and inclination that is uniform in the disk
        sx^2 + sy^2 < 1 - sz^2
    for each of the component spins and isotropic in the inclination.
    It corresponds to the IAS spin prior when combined with
    `UniformEffectiveSpinPrior`.
    """
    standard_params = ['iota', 's1x_n', 's1y_n', 's2x_n', 's2y_n', 'ra',
                       'dec']
    range_dic = {'costheta_jn': (-1, 1),
                 'phi_jl_hat': (0, 2*np.pi),
                 'phi12': (0, 2*np.pi),
                 'cums1r_s1z': (0, 1),
                 'cums2r_s2z': (0, 1),
                 'costhetanet': (-1, 1),
                 'phinet_hat': (0, 2*np.pi)}
    periodic_params = ['phi_jl_hat', 'phi12']
    folded_reflected_params = ['costheta_jn', 'phinet_hat']
    conditioned_on = ['s1z', 's2z', 'm1', 'm2', 'f_ref']

    def __init__(self, *, detector_pair, tgps, **kwargs):
        super().__init__(detector_pair=detector_pair, tgps=tgps,
                         **kwargs)
        self.skyloc = skyloc_angles.SkyLocAngles(detector_pair, tgps)

    def get_init_dict(self):
        """
        Return dictionary with keyword arguments to reproduce the class
        instance.
        """
        init_dict = self.skyloc.get_init_dict()
        return utils.merge_dictionaries_safely(super().get_init_dict(),
                                               init_dict)

    @staticmethod
    def _spin_transform(cumsr_sz, sz):
        """
        The in-plane spin prior is flat in the disk.
        Subclasses can override to change the spin prior.
        """
        sr = np.sqrt(cumsr_sz * (1 - sz ** 2))
        chi = np.sqrt(sr**2 + sz**2)
        tilt = np.arctan2(sr, sz)
        return chi, tilt

    @staticmethod
    def _inverse_spin_transform(chi, tilt, sz):
        """
        Return value of `cumsr_sz`, the cumulative of the prior on
        in-plane spin magnitude given the aligned spin magnitude `sz`,
        for either companion.
        The in-plane spin prior is flat in the disk. Subclasses can
        override to change the spin prior.
        """
        cumsr_sz = (chi*np.sin(tilt))**2 / (1-sz**2)
        return cumsr_sz

    @utils.lru_cache()
    def transform(self, costheta_jn, phi_jl_hat, phi12,
                  cums1r_s1z, cums2r_s2z, costhetanet, phinet_hat,
                  s1z, s2z, m1, m2, f_ref):
        """
        Return dictionary with inclination, inplane spins, right
        ascension and declination. Spin components are defined in a
        coordinate system where `z` is parallel to the orbital angular
        momentum `L` and the direction of propagation `N` lies in the
        `y-z` plane.
        """
        chi1, tilt1 = self._spin_transform(cums1r_s1z, s1z)
        chi2, tilt2 = self._spin_transform(cums2r_s2z, s2z)
        theta_jn = np.arccos(costheta_jn)
        phi_jl = (phi_jl_hat + np.pi * (costheta_jn < 0)) % (2*np.pi)

        # Use `phi_ref=0` as a trick to define azimuths based on the
        # line of sight rather than orbital separation.
        iota, s1x_n, s1y_n, s1z, s2x_n, s2y_n, s2z \
            = lalsimulation.SimInspiralTransformPrecessingNewInitialConditions(
                theta_jn, phi_jl, tilt1, tilt2, phi12, chi1, chi2,
                m1*lal.MSUN_SI, m2*lal.MSUN_SI, f_ref, phiRef=0.)

        thetanet = np.arccos(costhetanet)
        phinet = (phinet_hat - np.pi*(costheta_jn > 0)) % (2*np.pi)
        ra, dec = self.skyloc.thetaphinet_to_radec(thetanet, phinet)

        return {'iota': iota,
                's1x_n': s1x_n,
                's1y_n': s1y_n,
                's2x_n': s2x_n,
                's2y_n': s2y_n,
                'ra': ra,
                'dec': dec}

    def inverse_transform(self, iota, s1x_n, s1y_n, s2x_n, s2y_n,
<<<<<<< HEAD
                          s1z, s2z, m1, m2, f_ref):
=======
                          ra, dec, s1z, s2z, m1, m2, f_ref):
        """`standard_params` to `sampled_params`."""
>>>>>>> 595cdf09
        theta_jn, phi_jl, tilt1, tilt2, phi12, chi1, chi2 \
            = lalsimulation.SimInspiralTransformPrecessingWvf2PE(
                iota, s1x_n, s1y_n, s1z, s2x_n, s2y_n, s2z, m1, m2, f_ref,
                phiRef=0.)

        cums1r_s1z = self._inverse_spin_transform(chi1, tilt1, s1z)
        cums2r_s2z = self._inverse_spin_transform(chi2, tilt2, s2z)

        costheta_jn = np.cos(theta_jn)
        phi_jl_hat = (phi_jl + np.pi * (costheta_jn < 0)) % (2*np.pi)

        thetanet, phinet = self.skyloc.radec_to_thetaphinet(ra, dec)
        costhetanet = np.cos(thetanet)
        phinet_hat = (phinet + np.pi*(costheta_jn > 0)) % (2*np.pi)

        return {'costheta_jn': costheta_jn,
                'phi_jl_hat': phi_jl_hat,
                'phi12': phi12,
                'cums1r_s1z': cums1r_s1z,
                'cums2r_s2z': cums2r_s2z,
                'costhetanet': costhetanet,
                'phinet_hat': phinet_hat}


class IsotropicSpinsAlignedComponentsPrior(UniformPriorMixin, Prior):
    """
    Spin prior for aligned spin components that can be combined with
    IsotropicSpinsInplaneComponentsPrior to give constituent spin priors
    that are independently uniform in magnitude and solid angle.
    The sampled parameters are `cums1z` and `cums2z`, both from U(0, 1).
    """
    standard_params = ['s1z', 's2z']
    range_dic = {'cums1z': (0, 1),
                 'cums2z': (0, 1)}
    # Spin coordinates that are convenient for the
    # LVC isotropic spin prior (0 <= cumsz <= 1)
    sz_grid = np.linspace(-1, 1, 4000)
    cumsz_grid = (1 + sz_grid - sz_grid * np.log(np.abs(sz_grid))) / 2
    sz_interp = interp1d(cumsz_grid, sz_grid, bounds_error=True)

    @classmethod
    def _spin_transform(cls, cumsz):
        return cls.sz_interp(cumsz)[()]

    def transform(self, cums1z, cums2z):
        """(cums1z, cums2z) to (s1z, s2z)."""
        return {'s1z': self._spin_transform(cums1z),
                's2z': self._spin_transform(cums2z)}

    @staticmethod
    def _inverse_spin_transform(sz):
        return (1 + sz - sz * np.log(np.abs(sz))) / 2

    def inverse_transform(self, s1z, s2z):
        """(s1z, s2z) to (cums1z, cums2z)."""
        return {'cums1z': self._inverse_spin_transform(s1z),
                'cums2z': self._inverse_spin_transform(s2z)}


class IsotropicSpinsInplaneComponentsIsotropicInclinationSkyLocationPrior(
        UniformDiskInplaneSpinsIsotropicInclinationSkyLocationPrior):
    """
    Like `UniformDiskInplaneSpinsIsotropicInclinationPrior`
    except it gives a spin prior uniform in magnitude and solid angle
    (isotropic) for each of the constituent spins independently when
    combined with `IsotropicSpinsAlignedComponentsPrior`.
    """
    @staticmethod
    def _spin_transform(cumsr_sz, sz):
        sr = np.sqrt(sz**2 * (1 / (sz**2)**cumsr_sz - 1))
        chi = np.sqrt(sr**2 + sz**2)
        tilt = np.arctan2(sr, sz)
        return chi, tilt

    @staticmethod
    def _inverse_spin_transform(chi, tilt, sz):
        sz_sq = sz**2
        sr = np.tan(tilt) * sz
        cumsr_sz = np.log(sz_sq / (sr**2 + sz_sq)) / np.log(sz_sq)
        return cumsr_sz


class ZeroInplaneSpinsPrior(FixedPrior):
    """Set inplane spins to zero."""
    standard_par_dic = {'s1x_n': 0,
                        's1y_n': 0,
                        's2x_n': 0,
                        's2y_n': 0}<|MERGE_RESOLUTION|>--- conflicted
+++ resolved
@@ -155,12 +155,8 @@
                 'dec': dec}
 
     def inverse_transform(self, iota, s1x_n, s1y_n, s2x_n, s2y_n,
-<<<<<<< HEAD
-                          s1z, s2z, m1, m2, f_ref):
-=======
                           ra, dec, s1z, s2z, m1, m2, f_ref):
         """`standard_params` to `sampled_params`."""
->>>>>>> 595cdf09
         theta_jn, phi_jl, tilt1, tilt2, phi12, chi1, chi2 \
             = lalsimulation.SimInspiralTransformPrecessingWvf2PE(
                 iota, s1x_n, s1y_n, s1z, s2x_n, s2y_n, s2z, m1, m2, f_ref,
