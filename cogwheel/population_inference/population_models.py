--- conflicted
+++ resolved
@@ -16,19 +16,15 @@
     Abstract prior class to define a population model
     f(theta|\lambda) - so knows how to deal with lambdas???
     """
-<<<<<<< HEAD
+
     hyperparameter_range_dic = {}
     
-    @abstractmethod
-    def __init__(self, hyperparams_range_dic, **kwargs):
-=======
     @abstractmethod
     def __init__(self, hyperparameter_range_dic, **kwargs):
->>>>>>> d05fa3dc
         """
         Instantiate prior classes and define lambdas 
         """
-        self.hyperparameter_range_dic=hyperparams_range_dic
+        self.hyperparameter_range_dic=hyperparameter_range_dic
         super().__init__(**kwargs)
 
     def set_hyperparameter_range_dic(self, hyperparameter_range_dic):
@@ -95,7 +91,7 @@
         of priors in `cls.prior_classes`:
 
             * `range_dic`
-            * `hyperparams_range_dic`
+            * `hyperparameter_range_dic`
             * `standard_params`
             * `conditioned_on`
             * `periodic_params`
@@ -200,7 +196,7 @@
         """
         Set these class attributes:
             * `range_dic`
-            * `hyperparams_range_dic`
+            * `hyperparameter_range_dic`
             * `standard_params`
             * `conditioned_on`
             * `periodic_params`
@@ -213,10 +209,10 @@
         for prior_class in cls.prior_classes:
             cls.range_dic.update(prior_class.range_dic)
             
-        cls.hyperparams_range_dic = {}
+        cls.hyperparameter_range_dic = {}
         for prior_class in cls.prior_classes:
             try:
-                cls.hyperparams_range_dic.update(prior_class.hyperparams_range_dic)
+                cls.hyperparameter_range_dic.update(prior_class.hyperparameter_range_dic)
             except AttributeError:
                 continue
 
