--- conflicted
+++ resolved
@@ -542,11 +542,7 @@
         self._coefficients = coefficients
 
         nrfft = len(self.event_data.frequencies)
-<<<<<<< HEAD
         basis_splines = scipy.sparse.lil_matrix((nbin, nrfft))
-=======
-        basis_splines = scipy.sparse.lil_array((nbin, nrfft))
->>>>>>> 1f65d68c
         for i_bin in range(nbin):
             element_knots = knots[i_bin : i_bin + self.spline_degree + 2]
             basis_element = scipy.interpolate.BSpline.basis_element(
