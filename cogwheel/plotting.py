"""Basic corner plots."""

import itertools
from collections import defaultdict
from dataclasses import dataclass, field
from typing import Union
import scipy.interpolate
import scipy.ndimage
import matplotlib.pyplot as plt
import numpy as np
from matplotlib.colors import ListedColormap
import matplotlib as mpl
import pandas as pd

from cogwheel import utils


class LatexLabels(dict):
    """
    Helper class for plotting parameter labels.

    Example
    -------
    >>> labels = LatexLabels(labels={'m': '$m$', 'theta': r'$\theta$'},
    ...                      units={'m': 'kg'})
    >>> labels['m']
    '$m$'
    >>> labels.units['m']
    'kg'
    >>> labels.units['theta']
    ''
    >>> labels.with_units('m')
    '$m$ (kg)'
    >>> labels.with_units('theta')
    '$\\theta$'
    >>> labels.with_units('x')
    'x'
    """
    def __init__(self, labels: dict = None, units: dict = None):
        super().__init__(labels or {})

        self.units = defaultdict(str, units or {})

    def with_units(self, par):
        """Return string of the form '{label} ({unit})'."""
        if self.units[par]:
            return self[par] + f' ({self.units[par]})'
        return self[par]

    def __missing__(self, par):
        return par


# ----------------------------------------------------------------------
# Plot settings

def gen_linestyles(number):
    """
    Return list of linestyles.

    Parameters
    ----------
    number: int
        How many linestyles are desired.
    """
    if number <= len(few_linestyles := ['-', '--', '-.', ':']):
        return few_linestyles[:number]
    return ['-'] * number


def gen_colors(number):
    """
    Return list of colors.

    Parameters
    ----------
    number: int
        How many colors are desired.
    """
    colors = (mpl.cm.get_cmap('tab20').colors
              + mpl.cm.get_cmap('tab20b').colors)
    colors = colors[::2] + colors[1::2]
    return [colors[i] for i in np.arange(number) % len(colors)]


@dataclass
class PlotStyle:
    """
    Class that encapsulates plotting choices (colors, linestyles, etc.)
    for a corner plot of a distribution.

    Attributes
    ----------
    confidence_level: float between 0 and 1, or ``None``
        Determines the reported confidence interval around the
        median (highlighted band in 1-d marginal probability and
        numeric values in the subplot titles). If ``None``, both
        the numerical values and highlighted bands are removed.

    contour_fractions: sequence of floats
        Fractions of the distribution to enclose by 2-d contours.

    bins: int | {'rice', 'sturges', 'sqrt'}
        How many histogram bins to use, the same for all parameters.

    color_2d: str, RGB tuple, etc.
        Color used for the 2-d marginal distributions.

    contour_kwargs: dict
        Keyword arguments to `plt.contour` and `plt.contourf`

    vline_kwargs: dict
        Keyword arguments to `plt.plot` for the vertical lines
        signaling medians and 1-d confidence intervals.

    vfill_kwargs: dict
        Keyword arguments to `plt.fill_between` for 1-d plots.

    kwargs_1d: dict
        Keyword arguments to `plt.plot` for 1-d plots.

    clabel_kwargs: dict, optional
        Keyword arguments for contour labels. Pass an empty `dict`
        to use defaults. ``None`` draws no contour labels.

    fill: {'gradient', 'flat', 'none'}
        How to display 2-d marginal distributions:
        'gradient' displays the 2-d pdf with a transparency gradient
        'flat' fills the contours with a flat transparent color
        'none' shows just the contours

    smooth: float
        Smooth the 2d histograms by convolving them with a Gaussian
        kernel with this standard deviation in pixel units.
        0 (default) does no smoothing.

    density: bool
        Whether to normalize the 1-d histograms to integrate to 1.

    tail_probability: float between 0 and 1
        Disregard `tail_probability / 2` of the distribution to
        either side in the plots. Used as an automatic way of
        zooming in on the interesting part of the distribution if
        there are a few outlier samples.
        0 (default) includes all samples.
    """
    # Defaults:
    KWARGS_1D = {'color': 'C0'}
    VLINE_KWARGS = {'alpha': .5, 'linewidth': 1}
    VFILL_KWARGS = {'alpha': .1}

    confidence_level: float = 0.9
    contour_fractions: tuple[float] = (0.5, 0.9)
    bins: Union[int, str] = 'rice'
    color_2d: str = 'k'
    contour_kwargs: dict = field(default_factory=dict)
    vline_kwargs: dict = field(default_factory=dict)
    vfill_kwargs: dict = field(default_factory=dict)
    kwargs_1d: dict = field(default_factory=dict)
    clabel_kwargs: dict = None
    fill: str = 'gradient'
    smooth: float = 0.0
    density: bool = True
    tail_probability: float = 0.0

    @property
    def decreasing_contour_fractions(self):
        """In decreasing order so that levels are increasing."""
        return np.sort(np.atleast_1d(self.contour_fractions))[::-1]

    def __post_init__(self):
        self.vline_kwargs = self.VLINE_KWARGS | self.vline_kwargs
        self.kwargs_1d = self.KWARGS_1D | self.kwargs_1d
        self.vfill_kwargs = self.VFILL_KWARGS | self.vfill_kwargs

    def get_contour_kwargs(self):
        """Keyword arguments to `plt.contour` and `plt.contourf`."""
        return {'colors': [self.color_2d]} | self.contour_kwargs

    def get_vline_kwargs(self):
        """
        Keyword arguments to `plt.plot` for the vertical lines signaling
        medians and 1-d confidence intervals.
        """
        return self.kwargs_1d | self.vline_kwargs

    def get_vfill_kwargs(self):
        """Keyword arguments to `plt.fill_between` for 1-d plots."""
        return {'color': self.kwargs_1d['color']} | self.vfill_kwargs

    @classmethod
    def get_many(cls, number, **kwargs):
        """
        Return list of plostyles with different colors and
        linestyles.
        """
        linestyles = gen_linestyles(number)
        colors = gen_colors(number)

        # This logic lets user `kwargs` override automatic choices:
        contour_kwargs = kwargs.pop('contour_kwargs', {})
        kwargs_1d = kwargs.pop('kwargs_1d', {})
        kwargs = {'fill': 'flat', 'confidence_level': None} | kwargs
        for color, linestyle in zip(colors, linestyles):
            yield cls(
                contour_kwargs={'linestyles': [linestyle]} | contour_kwargs,
                kwargs_1d={'color': color, 'linestyle': linestyle} | kwargs_1d,
                **{'color_2d': color} | kwargs)


def get_transparency_colormap(color):
    """Return a colormap of a given color with varying transparency."""
    rgb = mpl.colors.to_rgb(color)
    rgba = [rgb + (alpha,) for alpha in np.linspace(0, 1)]
    return ListedColormap(rgba)


# ----------------------------------------------------------------------
# Functions related to pdfs:

def latex_val_err(value, error):
    """
    Pass a value and its uncertainty, return a latex string
    '$value_{-err_minus}^{+err_plus}$' with the significant figures
    given by the uncertainties.

    Parameters
    ----------
    value: float
    error: (err_minus, err_plus)
    """
    error = np.abs(error)
    if np.min(error) == 0:
        return f'${value:.2g}$'

    n_decimals = max(*np.ceil(-np.log10(error)).astype(int))
    if f'{np.min(error):e}'[0] == '1':
        n_decimals += 1

    def truncate(val):
        rounded = round(val, n_decimals)
        if n_decimals > 0:
            return rounded
        return int(rounded)

    truncated_value = truncate(value)
    err_plus = truncate(value + error[1] - truncated_value)
    err_minus = truncate(value - error[0] - truncated_value)
    n_decimals = max(0, n_decimals)
    return (fr'${truncated_value+0:.{n_decimals}f}'  # +0 so -0.0 -> 0.0
            fr'_{{{err_minus:.{n_decimals}f}}}'
            fr'^{{{err_plus:+.{n_decimals}f}}}$')


def get_midpoints(arr):
    """Get bin midpoints from edges."""
    return (arr[1:] + arr[:-1]) / 2


def get_contour_fractions(sigmas):
    """
    Enclosed probability within a number of sigmas for a 2d Gaussian.
    """
    return 1 - np.exp(-np.square(sigmas) / 2)


# ----------------------------------------------------------------------
# Plotting class

class CornerPlot:
    """
    Class for making a corner plot of a multivariate distribution if you
    have samples from the distribution.

    Public methods
    --------------
    plot: Make a corner plot.
    scatter_points: Plot points on a corner plot (e.g. "truths").
    set_lims: Edit the limits of a corner plot.
    plot_2d: Make one panel of a corner plot.
    """
    DEFAULT_LATEX_LABELS = LatexLabels()
    MARGIN_INCHES = .8

<<<<<<< HEAD
    def __init__(self, samples: pd.DataFrame, plotstyle=None, bins=None,
                 density=True, weights=None, latex_labels=None):
=======
    def __init__(self, samples: pd.DataFrame, params=None,
                 plotstyle=None, weights_col='weights',
                 latex_labels=None, **plotstyle_kwargs):
>>>>>>> de8bfe00
        """
        Parameters
        ----------
        samples: pandas.DataFrame
            Columns correspond to parameters to plot and rows correspond
            to samples.

        params: list of str, optional
            Subset of columns present in all dataframes, to plot a
            reduced number of parameters.

        plotstyle: PlotStyle
            Determines the colors, linestyles, etc.

        weights_col: str, optional
            If existing, use a column with this name to set weights for
            the samples. Pass `None` to ignore, if you have a column
            named 'weights' that is not to be interpreted as weights.

        latex_labels: LatexLabels
            Maps column names to latex strings and assigns units.

        **plotstyle_kwargs
            Passed to ``PlotStyle`` constructor, ignored if `plotstyle`
            is passed.
        """
        self.samples = samples.dropna()
        self.latex_labels = latex_labels or self.DEFAULT_LATEX_LABELS
<<<<<<< HEAD
        self.plotstyle = plotstyle or PlotStyle()

        bin_edges = {}
        self.arrs_1d = {}
        self.pdfs_1d = {}
        self.pdfs_2d = {}

        if bins is None:
            if weights is None:
                bins = 'sturges'
            else:
                bins = 40

        for par, values in samples.items():
            self.pdfs_1d[par], bin_edges[par] = np.histogram(
                values, bins=bins, density=density, weights=weights)
            self.arrs_1d[par] = get_midpoints(bin_edges[par])

        for xpar, ypar in itertools.combinations(samples, 2):
            histogram_2d, _, _ = np.histogram2d(
                samples[xpar], samples[ypar],
                bins=(bin_edges[xpar], bin_edges[ypar]), weights=weights)
            # Jitter to break contour degeneracy if we have few samples:
            histogram_2d += np.random.normal(scale=1e-10,
                                             size=histogram_2d.shape)
            self.pdfs_2d[xpar, ypar] = histogram_2d.T  # Cartesian convention
=======
        self.plotstyle = plotstyle or PlotStyle(**plotstyle_kwargs)
        self.weights_col = weights_col
        self.params = params or [col for col in samples if col != weights_col]
        if missing := (set(self.params) - set(self.samples)):
            raise ValueError(f'`samples` missing key(s) {missing}')
>>>>>>> de8bfe00

        self.fig = None
        self.axes = None

    def plot(self, fig=None, title=None, max_figsize=10., max_n_ticks=4,
             label=None, legend_title=None):
        """
        Make a corner plot of the distribution.

        Parameters
        ----------
        fig: ``matplotlib.Figure``, optional
            If provided, will reuse this figure to make the plot. Must
            have axes matching the number of parameters.

        title: str, optional
            Figure title.

        max_figsize: float
            Maximum size in inches of a side of the square figure.
            Ignored if `fig` is passed.

        max_n_ticks: int
            Determines the number of ticks in each subplot. Ignored if
            `fig` is passed.

        label: str, optional
            Legend label.

        legend_title: str, optional
            Legend title.
        """
        self._setup_fig(fig, max_figsize, max_n_ticks=max_n_ticks)

        for par in self.params:
            self._plot_1d(par, label)

        for xpar, ypar in itertools.combinations(self.params, 2):
            self.plot_2d(xpar, ypar, ax=self.axes[self.params.index(ypar),
                                                  self.params.index(xpar)])

        y_title = 1 - .9 * self.MARGIN_INCHES / self.fig.get_figheight()
        self.fig.suptitle(title, y=y_title, verticalalignment='bottom')

        self.axes[0][-1].legend(
            *self.axes[0][0].get_legend_handles_labels(),
            bbox_to_anchor=(1, 1), frameon=False, loc='upper right',
            borderaxespad=0, borderpad=0, title=legend_title)

    def scatter_points(self, scatter_points, colors=None,
                       adjust_lims=False, **kwargs):
        """
        Add scatter points to an existing corner plot.
        For every point passed, one vertical line in the diagonal panels
        and one dot in each off-diagonal panel will be plotted.

        Parameters
        ----------
        scatter_points: pandas.DataFrame or dict
            Columns are parameter names, must contain ``self.params``.
            Rows correspond to parameter values. A dict is acceptable to
            plot a single point.

        colors: iterable, optional
            Colors corresponding to each scatter point passed.

        adjust_lims: bool
            Whether to adjust x and y limits in the case that the
            scatter points lie outside or very near the current limits.

        **kwargs:
            Passed to ``matplotlib.axes.Axes.scatter``.
        """
        if self.axes is None:
            raise RuntimeError('There is no plot to scatter points on. '
                               'Call ``plot`` before ``scatter_points``.')

        if isinstance(scatter_points, dict):
            scatter_points = pd.DataFrame(scatter_points, index=[0])

        colors = colors or gen_colors(len(scatter_points))

        lims = self.get_current_lims()

        for color, (_, point) in zip(colors, scatter_points.iterrows()):
            for ax, par in zip(np.diagonal(self.axes), self.params):
                try:
                    ax.axvline(point[par], color=color)
                except KeyError:  # `scatter_points` may lack params
                    pass

            for row, col in zip(*np.tril_indices_from(self.axes, -1)):
                try:
                    self.axes[row][col].scatter(point[self.params[col]],
                                                point[self.params[row]],
                                                color=color, **kwargs)
                except KeyError:  # `scatter_points` may lack params
                    pass

        if not adjust_lims:
            self.set_lims(**lims)

    def plot_2d(self, xpar, ypar, ax=None):
        """
        Plot just one panel of the corner plot.

        Parameters
        ----------
        xpar, ypar: str
            Parameters in ``self.params`` to plot in the x and y axes.

        ax: matplotlib.axes.Axes or None
            Axes on which to draw the figure. ``None`` makes new axes.

        label: str
            Add a legend element with this label.
        """
        if ax is None:
            _, ax = plt.subplots()
            ax.set_xlabel(self.latex_labels.with_units(xpar))
            ax.set_ylabel(self.latex_labels.with_units(ypar))

        pdf, extent = self._get_pdf_2d(xpar, ypar)
        levels = self._get_levels(pdf)
        contour = ax.contour(pdf, extent=extent, levels=levels,
                             **self.plotstyle.get_contour_kwargs())

        if self.plotstyle.clabel_kwargs is not None:
            clabels = [
                f'{fraction:.0%}'
                for fraction in self.plotstyle.decreasing_contour_fractions]
            plt.clabel(contour, fmt=dict(zip(levels, clabels)),
                       **self.plotstyle.clabel_kwargs)

        if self.plotstyle.fill == 'gradient':
            cmap = get_transparency_colormap(self.plotstyle.color_2d)
            ax.imshow(pdf, origin='lower', aspect='auto', extent=extent,
                      cmap=cmap, interpolation='bicubic', vmin=0)

        elif self.plotstyle.fill == 'flat':
            alphas = 1 - self.plotstyle.decreasing_contour_fractions
            next_levels = *levels[1:], np.inf
            for *level_edges, alpha in zip(levels, next_levels, alphas):
                ax.contourf(pdf, extent=extent, levels=level_edges,
                            alpha=alpha, **self.plotstyle.get_contour_kwargs())

    def _get_pdf_2d(self, xpar, ypar):
        mask = (self._get_tail_probability_mask(xpar)
                & self._get_tail_probability_mask(ypar))
        samples = self.samples[mask]
        hist2d, xedges, yedges = np.histogram2d(
            samples[xpar], samples[ypar], bins=self._get_bins(),
            weights=samples.get(self.weights_col))

        hist2d = scipy.ndimage.gaussian_filter(hist2d, self.plotstyle.smooth)

        # We want the pdf at edges, not midpoints:
        pdf = scipy.interpolate.RectBivariateSpline(
            get_midpoints(xedges), get_midpoints(yedges), hist2d
            )(xedges, yedges).T

        extent = (samples[xpar].min(), samples[xpar].max(),
                  samples[ypar].min(), samples[ypar].max())
        return pdf, extent

    def _plot_1d(self, par, label):
        ax = np.diagonal(self.axes)[self.params.index(par)]
        mask = self._get_tail_probability_mask(par)
        samples = self.samples[par][mask]
        weights = self.samples[mask].get(self.weights_col)

        hist, edges = np.histogram(samples, bins=self._get_bins(),
                                   weights=weights,
                                   density=self.plotstyle.density)

        hist = scipy.ndimage.gaussian_filter(hist, self.plotstyle.smooth)

        # We want the pdf at edges, not midpoints:
        pdf = np.array([hist[0], *(hist[1:] + hist[:-1]) / 2, hist[-1]])

        # Plot pdf
        ax.plot(edges, pdf, label=label, **self.plotstyle.kwargs_1d)

        if self.plotstyle.confidence_level is not None:
            # Plot vlines
            median, *span = self._get_median_and_central_interval(par)
            for val in (median, *span):
                ax.plot([val] * 2, [0, np.interp(val, edges, pdf)],
                        **self.plotstyle.get_vline_kwargs())

            # Plot vfill
            xvalues = np.linspace(*span, 100)
            yvalues = np.interp(xvalues, edges, pdf)
            ax.fill_between(xvalues, 0, yvalues,
                            **self.plotstyle.get_vfill_kwargs())

            # Set subplot title
            ax.set_title((self.latex_labels[par] + '${}={}$'
                          + latex_val_err(median, np.subtract(median, span))
                          + self.latex_labels.units[par]),
                         loc='left')

        # Set plot limits
        ax.autoscale(axis='x', tight=True)
        ax.autoscale(axis='y')
        ax.set_ylim(0, None)

    def _get_bins(self):
        """Implement rules for choosing bins for weighted samples."""
        if isinstance(self.plotstyle.bins, str):
            weights = self.samples.get(self.weights_col)
            if weights is None:
                n_effective = len(self.samples)
            else:
                n_effective = utils.n_effective(weights)

            if self.plotstyle.bins == 'sturges':
                return int(np.ceil(np.log2(n_effective))) + 1
            if self.plotstyle.bins == 'rice':
                return int(np.ceil(2*np.cbrt(n_effective)))
            if self.plotstyle.bins == 'sqrt':
                return int(np.ceil(np.sqrt(n_effective)))

        return self.plotstyle.bins

    def _get_tail_probability_mask(self, par):
        probabilities = (self.plotstyle.tail_probability / 2,
                         1 - self.plotstyle.tail_probability / 2)

        qmin, qmax = utils.quantile(self.samples[par], probabilities,
                                    self.samples.get(self.weights_col))
        return (self.samples[par] >= qmin) & (self.samples[par] <= qmax)

    def _get_levels(self, pdf):
        """
        Return the values of P for which
            sum(pdf[pdf > P]) == f
        for f in decreasing_contour_fractions.
        """
        sorted_pdf = [0.] + sorted(pdf.ravel())
        cdf = np.cumsum(sorted_pdf)
        cdf /= cdf[-1]
        ccdf = 1 - cdf
        return np.interp(self.plotstyle.decreasing_contour_fractions,
                         ccdf[::-1], sorted_pdf[::-1])

    def _get_median_and_central_interval(self, par):
        """
        Find median and interval enclosing the central fraction of the
        distribution given by ``.plotstyle.confidence_level``.

        Parameters
        ----------
        par: str
            Parameter name from ``self.params``.

        Returns
        ------
        (median, a, b): median and bounds of the variable.
        """
        tail_prob = (1 - self.plotstyle.confidence_level) / 2
        return utils.quantile(self.samples[par],
                              (.5, tail_prob, 1 - tail_prob),
                              self.samples.get(self.weights_col))

    def _setup_fig(self, fig=None, max_figsize=10.,
                   max_subplot_size=1.5, max_n_ticks=4):
        """Setup attributes ``.fig`` and ``.axes``."""
        n_params = len(self.params)

        if fig is not None:
            self.axes = np.reshape(fig.axes, (n_params, n_params))
            self.fig = fig
            return

        self.fig, self.axes = plt.subplots(
            n_params, n_params, squeeze=False, sharex='col',
            **self._get_subplot_kwargs(max_figsize, max_subplot_size))

        # Share y-axes in the lower triangle
        for i_row in range(n_params):
            for i_col in range(1, i_row):
                self.axes[i_row, i_col].sharey(self.axes[i_row, 0])

        for ax in self.axes.flat:
            ax.label_outer()

        # Diagonal:
        for ax in np.diagonal(self.axes):
            ax.tick_params(axis='x', direction='in', top=True, rotation=45)
            ax.tick_params(axis='y', left=False, right=False, labelleft=False)

        # Upper triangle:
        for ax in self.axes[np.triu_indices_from(self.axes, 1)]:
            ax.axis('off')

        # Lower triangle
        for ax in self.axes[np.tril_indices_from(self.axes, -1)]:
            ax.tick_params(which='both', direction='in', right=True, top=True,
                           rotation=45)

        # Left column and bottom row
        for ax in (*self.axes[-1, :], *self.axes[:, 0]):
            for axis in ax.xaxis, ax.yaxis:
                axis.set_major_locator(mpl.ticker.MaxNLocator(max_n_ticks))

        for i, par in enumerate(self.params):
            label = self.latex_labels.with_units(par)
            if i > 0:
                self.axes[i, 0].set_ylabel(label)
            self.axes[-1, i].set_xlabel(label)

    def _get_subplot_kwargs(self, max_figsize=10., max_subplot_size=1.5,
                            space=.04):
        """Return dictionary with ``figsize`` and ``gridspec_kw``."""
        box_side = min(
            max_subplot_size * ((1 + space) * len(self.params) - space),
            max_figsize - 2 * self.MARGIN_INCHES)

        side = box_side + 2 * self.MARGIN_INCHES
        margin_fraction = self.MARGIN_INCHES / side

        return {'figsize': (side, side),
                'gridspec_kw': {'wspace': space,
                                'hspace': space,
                                'bottom': margin_fraction,
                                'top': 1 - margin_fraction,
                                'left': margin_fraction,
                                'right': 1 - margin_fraction}}

    def get_current_lims(self):
        """
        Return dictionary of the form ``{par: (vmin, vmax)}`` with
        current plot limits for all parameters in ``self.params``.
        """
        return {par: ax.get_xlim()
                for par, ax in zip(self.params, self.axes[-1])}

    def set_lims(self, **lims):
        """
        Set x and y limits of the plots.

        Parameters
        ----------
        **lims:
            Keyword arguments of the form ``par=(vmin, vmax)`` for those
            parameters whose limits that are to be adjusted.
        """
        for ax, par in zip(self.axes[-1], self.params):
            if par in lims:
                ax.set_xlim(lims[par])

        for ax, par in zip(self.axes[1:, 0], self.params[1:]):
            if par in lims:
                ax.set_ylim(lims[par])


class MultiCornerPlot:
    """
    Class for overlaying multiple distributions on the same corner plot
    given samples from each of the distributions.

    Public methods
    --------------
    plot: Make a corner plot.
    scatter_points: Plot points on a corner plot (e.g. "truths").
    set_lims: Edit the limits of a corner plot.
    plot_2d: Make one panel of a corner plot.
    """
    corner_plot_cls = CornerPlot  # Can be overriden by subclasses

    def __init__(self, dataframes, params=None, plotstyles=None,
                 weights_col='weights', labels=None,
                 **plotstyle_kwargs):
        """
        Parameters
        ----------
        dataframes: sequence of ``pandas.DataFrame`` instances
            Samples from the distributions to be plotted.

        params: list of str, optional
            Subset of columns present in all dataframes, to plot a
            reduced number of parameters.

        plotstyles: sequence of ``PlotStyle`` instances
            Determines the colors, linestyles, etc. Must have the same
            length as `dataframes`. ``None`` (default) makes automatic
            choices.

        weights_col: str, optional
            If existing, use a column with this name to set weights for
            the samples. Pass `None` to ignore, if you have a column
            named 'weights' that is not to be interpreted as weights.

        labels: sequence of strings, optional
            Legend labels corresponding to the different distributions.

        **plotstyle_kwargs:
            Passed to ``PlotStyle`` constructor to override defaults.
            Ignored if `plotstyles` is passed.
        """
        if labels is None:
            labels = [None] * len(dataframes)
        if len(labels) != len(dataframes):
            raise ValueError(
                '`dataframes` and `labels` have different lengths.')

        if plotstyles is None:
            plotstyles = PlotStyle.get_many(len(dataframes),
                                            **plotstyle_kwargs)
        elif len(plotstyles) != len(dataframes):
            raise ValueError(
                '`dataframes` and `plotstyles` have different lengths.')

        self.labels = labels

        if params is None:
            params = [par for par in dataframes[0]
                      if par in set.intersection(*map(set, dataframes))]

        self.corner_plots = [
            self.corner_plot_cls(samples, plotstyle=plotstyle, params=params,
                                 weights_col=weights_col)
            for samples, plotstyle in zip(dataframes, plotstyles)]

        # Delegate these methods
        self.set_lims = self.corner_plots[0].set_lims
        self.scatter_points = self.corner_plots[0].scatter_points

    def plot(self, max_figsize=10., max_n_ticks=4, title=None,
             legend_title=None):
        """
        Make a corner plot with all distributions overlaid.

        Parameters
        ----------
        max_figsize: float
            Maximum size in inches of a side of the square figure.

        max_n_ticks: int
            Determines the number of ticks in each subplot.

        title: str, optional
            Figure title.

        legend_title: str, optional
            Legend title.
        """
        fig = None
        for corner_plot, label in zip(self.corner_plots, self.labels):
            corner_plot.plot(fig=fig, max_figsize=max_figsize,
                             max_n_ticks=max_n_ticks, label=label, title=title,
                             legend_title=legend_title)
            fig = corner_plot.fig

    def plot_2d(self, xpar, ypar, ax=None):
        """
        Plot just one panel of the corner plot.

        Parameters
        ----------
        xpar, ypar: str
            Parameters in ``self.params`` to plot in the x and y axes.

        ax: matplotlib.axes.Axes or None
            Axes on which to draw the figure. ``None`` makes new axes.
        """
        if ax is None:
            _, ax = plt.subplots()
            get_label = self.corner_plots[0].latex_labels.with_units
            ax.set_xlabel(get_label(xpar))
            ax.set_ylabel(get_label(ypar))

        for corner_plot in self.corner_plots:
            corner_plot.plot_2d(xpar, ypar, ax)<|MERGE_RESOLUTION|>--- conflicted
+++ resolved
@@ -282,14 +282,9 @@
     DEFAULT_LATEX_LABELS = LatexLabels()
     MARGIN_INCHES = .8
 
-<<<<<<< HEAD
-    def __init__(self, samples: pd.DataFrame, plotstyle=None, bins=None,
-                 density=True, weights=None, latex_labels=None):
-=======
     def __init__(self, samples: pd.DataFrame, params=None,
                  plotstyle=None, weights_col='weights',
                  latex_labels=None, **plotstyle_kwargs):
->>>>>>> de8bfe00
         """
         Parameters
         ----------
@@ -318,40 +313,11 @@
         """
         self.samples = samples.dropna()
         self.latex_labels = latex_labels or self.DEFAULT_LATEX_LABELS
-<<<<<<< HEAD
-        self.plotstyle = plotstyle or PlotStyle()
-
-        bin_edges = {}
-        self.arrs_1d = {}
-        self.pdfs_1d = {}
-        self.pdfs_2d = {}
-
-        if bins is None:
-            if weights is None:
-                bins = 'sturges'
-            else:
-                bins = 40
-
-        for par, values in samples.items():
-            self.pdfs_1d[par], bin_edges[par] = np.histogram(
-                values, bins=bins, density=density, weights=weights)
-            self.arrs_1d[par] = get_midpoints(bin_edges[par])
-
-        for xpar, ypar in itertools.combinations(samples, 2):
-            histogram_2d, _, _ = np.histogram2d(
-                samples[xpar], samples[ypar],
-                bins=(bin_edges[xpar], bin_edges[ypar]), weights=weights)
-            # Jitter to break contour degeneracy if we have few samples:
-            histogram_2d += np.random.normal(scale=1e-10,
-                                             size=histogram_2d.shape)
-            self.pdfs_2d[xpar, ypar] = histogram_2d.T  # Cartesian convention
-=======
         self.plotstyle = plotstyle or PlotStyle(**plotstyle_kwargs)
         self.weights_col = weights_col
         self.params = params or [col for col in samples if col != weights_col]
         if missing := (set(self.params) - set(self.samples)):
             raise ValueError(f'`samples` missing key(s) {missing}')
->>>>>>> de8bfe00
 
         self.fig = None
         self.axes = None
