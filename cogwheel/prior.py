"""
Implement the `Prior` and `CombinedPrior` classes.
These define Bayesian priors together with coordinate transformations.
There are two sets of coordinates: "sampled" parameters and "standard"
parameters. Standard parameters are physically interesting, sampled
parameters are chosen to minimize correlations or have convenient
priors.
It is possible to define multiple simple priors, each for a small subset
of the variables, and combine them with `CombinedPrior`.
If separate coordinate systems are not desired, a mix-in class
`IdentityTransformMixin` is provided to short-circuit these transforms.
Another mix-in `UniformPriorMixin` is provided to automatically define
uniform priors.
"""

from abc import ABC, abstractmethod
import functools
import inspect
import itertools
import pandas as pd
import numpy as np

from cogwheel import utils


class PriorError(Exception):
    """Base class for all exceptions in this module"""


class Prior(ABC, utils.JSONMixin):
    """"
    Abstract base class to define priors for Bayesian parameter
    estimation, together with coordinate transformations from "sampled"
    parameters to "standard" parameters.

    Schematically,
        lnprior(*sampled_par_vals, *conditioned_on_vals)
            = log P(sampled_par_vals | conditioned_on_vals)
    where P is the prior probability density in the space of sampled
    parameters;
        transform(*sampled_par_vals, *conditioned_on_vals)
            = standard_par_dic
    and
        inverse_transform(*standard_par_vals, *conditioned_on_vals)
            = sampled_par_dic.

    Subclassed by `CombinedPrior` and `FixedPrior`.

    Attributes
    ----------
    range_dic: dict
        Dictionary whose keys are sampled parameter names and whose
        values are pairs of floats defining their ranges.
        Needs to be defined by the subclass (either as a class attribute
        or instance attribute) before calling `Prior.__init__()`.

    sampled_params: list of str
        Names of sampled parameters (keys of `range_dic`).

    standard_params: list of str
        Names of standard parameters.

    conditioned_on: list of str
        Names of parameters on which this prior is conditioned on. To
        combine priors, conditioned-on parameters need to be among the
        standard parameters of another prior.

    periodic_params: list of str
        Names of sampled parameters that are periodic.

    reflective_params: list of str
        Names of sampled parameters that are reflective.

    folded_reflected_params: list of str
        Names of sampled parameters that are folded using reflection
        about the center.

    folded_shifted_params: list of str
        Names of sampled parameters that are folded using
        translation.

    folded_params: list of str
        ``folded_reflected_params + folded_shifted_params``.

    Methods
    -------
    lnprior:
        Take sampled and conditioned-on parameters and return a float
        with the natural logarithm of the prior probability density in
        the space of sampled parameters. Provided by the subclass.

    transform:
        Coordinate transformation, take sampled parameters and
        conditioned-on parameters and return a dict of standard
        parameters. Provided by the subclass.

    lnprior_and_transform:
        Take sampled parameters and return a tuple with the result of
        (lnprior, transform).

    inverse_transform:
        Inverse coordinate transformation, take standard parameters and
        conditioned-on parameters and return a dict of sampled
        parameters. Provided by the subclass.
    """

    conditioned_on = []
    periodic_params = []
    reflective_params = []
    folded_reflected_params = []
    folded_shifted_params = []

    def __init__(self, **kwargs):
        super().__init__()
        self._check_range_dic()

        self._folded_inds = [self.sampled_params.index(par)
                             for par in self.folded_params]

        self.cubemin = np.array([rng[0] for rng in self.range_dic.values()])
        cubemax = np.array([rng[1] for rng in self.range_dic.values()])
        self.cubesize = cubemax - self.cubemin
        self.folded_cubesize = self.cubesize.copy()
        self.folded_cubesize[self._folded_inds] /= 2
        self.signature = inspect.signature(self.transform)

        self.fold = None  # Set by ``self._setup_folding_transforms()``
        self.unfold = None  # Set by ``self._setup_folding_transforms()``
        self._setup_folding_transforms()

    @utils.ClassProperty
    def sampled_params(self):
        """List of sampled parameter names."""
        return list(self.range_dic)

    @utils.ClassProperty
    @abstractmethod
    def range_dic(self):
        """
        Dictionary whose keys are sampled parameter names and
        whose values are pairs of floats defining their ranges.
        Needs to be defined by the subclass.
        If the ranges are not known before class instantiation,
        define a class attribute as {'<par_name>': NotImplemented, ...}
        and populate the values at the subclass' `__init__()` before
        calling `Prior.__init__()`.
        """
        return {}

    @utils.ClassProperty
    @abstractmethod
    def standard_params(self):
        """
        List of standard parameter names.
        """
        return []

    @abstractmethod
    def lnprior(self, *par_vals, **par_dic):
        """
        Natural logarithm of the prior probability density.
        Take `self.sampled_params + self.conditioned_on` parameters and
        return a float.
        """

    @abstractmethod
    def transform(self, *par_vals, **par_dic):
        """
        Transform sampled parameter values to standard parameter values.
        Take `self.sampled_params + self.conditioned_on` parameters and
        return a dictionary with `self.standard_params` parameters.
        """

    @abstractmethod
    def inverse_transform(self, *par_vals, **par_dic):
        """
        Transform standard parameter values to sampled parameter values.
        Take `self.standard_params + self.conditioned_on` parameters and
        return a dictionary with `self.sampled_params` parameters.
        """

    def lnprior_and_transform(self, *par_vals, **par_dic):
        """
        Return a tuple with the results of `self.lnprior()` and
        `self.transform()`.
        The reason for this function is that for `CombinedPrior` it is
        already necessary to evaluate `self.transform()` in order to
        evaluate `self.lnprior()`. `CombinedPrior` overwrites this
        function so the user can get both `lnprior` and `transform`
        without evaluating `transform` twice.
        """
        return (self.lnprior(*par_vals, **par_dic),
                self.transform(*par_vals, **par_dic))

    @property
    def folded_params(self):
        """
        Names of folded parameters that are either reflected or shifted,
        in that order.
        """
        return self.folded_reflected_params + self.folded_shifted_params


    def _check_range_dic(self):
        """
        Ensure that range_dic values are stored as float arrays.
        Verify that ranges for all periodic, reflective and folded
        parameters were provided.
        """
        if missing := (set(self.periodic_params) - self.range_dic.keys()):
            raise PriorError('Periodic parameters are missing from '
                             f'`range_dic`: {", ".join(missing)}')

        if missing := (set(self.reflective_params) - self.range_dic.keys()):
            raise PriorError('Reflective parameters are missing from '
                             f'`range_dic`: {", ".join(missing)}')

        if missing := (set(self.folded_params) - self.range_dic.keys()):
            raise PriorError('Folded parameters are missing from '
                             f'`range_dic`: {", ".join(missing)}')

        for key, value in self.range_dic.items():
            if not hasattr(value, '__len__') or len(value) != 2:
                raise PriorError(f'`range_dic` {self.range_dic} must have '
                                 'ranges defined as pair of floats.')
            self.range_dic[key] = np.asarray(value, dtype=np.float_)

    @classmethod
    def get_fast_sampled_params(cls, fast_standard_params):
        """
        Return a list of parameter names that map to given "fast"
        standard parameters, useful for sampling fast-slow parameters.
        Updating fast sampling parameters is guaranteed to only
        change fast standard parameters.
        """
        if set(cls.standard_params) <= set(fast_standard_params):
            return cls.sampled_params
        return []

    def unfold_apply(self, func):
        """
        Return a function that unfolds its parameters and applies `func`
        to each unfolding. The returned function returns a list of
        length `2**n_folds`.
        """
        sig = inspect.signature(self.transform)

        def unfolding_func(*par_vals, **par_dic):
            par_values = np.array(sig.bind(*par_vals, **par_dic).args)
            unfolded = self.unfold(par_values)
            return [func(*par_vals) for par_vals in unfolded]

        unfolding_func.__doc__ = f"""
            Return a list of {2**len(self.folded_params)} elements
            with the results of applying {func.__name__} to the
            different unfoldings of the parameters passed.
            """
        unfolding_func.__signature__ = sig
        return unfolding_func

    def _setup_folding_transforms(self):
        cubemin = self.cubemin[self._folded_inds]
        folded_cubesize = self.folded_cubesize[self._folded_inds]
        n_folds = 2 ** len(self.folded_params)
        n_reflect = len(self.folded_reflected_params)

        # Helper functions, vectorized:

        def normalize(sampled_par_values):
            """Map folded parameters from their range to (0, 2)."""
            return (sampled_par_values - cubemin) / folded_cubesize

        def unnormalize(normalized_values):
            """Inverse of ``normalize``."""
            return cubemin + normalized_values * folded_cubesize

        def reflect(normalized_value):
            """Linear interpolation of (0, 1, 2) -> (0, 1, 0)."""
            return 1 - np.abs(1 - normalized_value)

        def unreflect(normalized_value):
            """(0, 1) -> (2, 1)"""
            return 2 - normalized_value

        def shift(normalized_value):
            """(0, 1-, 1+, 2) -> (0, 1, 0, 1)."""
            return normalized_value % 1

        def unshift(normalized_value):
            """(0, 1) -> (1, 2)."""
            return normalized_value + 1

        # Folding / unfolding transforms:

        def unfold(folded_par_values):
            """
            Take an array of length `n_params` with parameter values in
            the space of folded sampled parameters, and return an array
            of shape `(2**n_folded_params, n_params)` with parameter
            values corresponding to the different ways of unfolding.
            """
            folded_values = folded_par_values[self._folded_inds]
            normalized = normalize(folded_values)
            norm_unfolded = np.r_[unreflect(normalized[:n_reflect]),
                                  unshift(normalized[n_reflect:])]
            unfolded_values = unnormalize(norm_unfolded)

            # Make 2**n copies of the original array and populate the
            # places corresponding to folded parameters with all the
            # combinations of unfold/no unfold:
            unfoldings = np.tile(folded_par_values, (n_folds, 1))
            unfoldings[:, self._folded_inds] = list(itertools.product(
                *zip(folded_values, unfolded_values)))

            return unfoldings

        self.unfold = unfold

        def fold(*sampled_par_values, **sampled_par_dic):
            """
            Take an array of length `n_params` with parameter values in
            the space of sampled parameters, and return an array of the
            same shape with folded parameter values.
            """
            out = np.array(self.signature.bind(*sampled_par_values,
                                               **sampled_par_dic).args)
            values = out[self._folded_inds]
            normalized = normalize(values)
            norm_folded = np.r_[reflect(normalized[:n_reflect]),
                                shift(normalized[n_reflect:])]
            out[self._folded_inds] = unnormalize(norm_folded)

            return out

        self.fold = fold

    @classmethod
    def init_parameters(cls, include_optional=True):
        """
        Return list of `inspect.Parameter` objects, for the parameters
        taken by the `__init__` of the class, sorted by parameter kind
        (i.e. positional arguments first, keyword arguments last).
        The `self` parameter is excluded.

        Parameters
        ----------
        include_optional: bool, whether to include parameters with
                          defaults in the returned list.
        """
        signature = inspect.signature(cls.__init__)
        all_parameters = list(signature.parameters.values())[1:]
        sorted_unique_parameters = sorted(
            dict.fromkeys(all_parameters),
            key=lambda par: (par.kind, par.default is not par.empty))

        if include_optional:
            return sorted_unique_parameters

        return [par for par in sorted_unique_parameters
                if par.default is par.empty
                and par.kind not in (par.VAR_POSITIONAL, par.VAR_KEYWORD)]

    def __init_subclass__(cls):
        """
        Check that subclasses that change the `__init__` signature also
        define their own `get_init_dict` method.
        """
        super().__init_subclass__()

        if (inspect.signature(cls.__init__)
                != inspect.signature(Prior.__init__)
                and cls.get_init_dict is Prior.get_init_dict):
            raise PriorError(
                f'{cls.__name__} must override `get_init_dict` method.')

    def __repr__(self):
        """
        Return a string of the form
        `Prior(sampled_params | conditioned_on) → standard_params`.
        """
        rep = self.__class__.__name__ + f'({", ".join(self.sampled_params)}'
        if self.conditioned_on:
            rep += f' | {", ".join(self.conditioned_on)}'
        rep += f') → [{", ".join(self.standard_params)}]'
        return rep

    @staticmethod
    def get_init_dict():
        """
        Return dictionary with keyword arguments to reproduce the class
        instance. Subclasses should override this method if they require
        initialization parameters.
        """
        return {}

    def transform_samples(self, samples: pd.DataFrame):
        """
        Add columns for `self.standard_params` to `samples`.
        `samples` must include columns for `self.sampled_params`.
        """
        sampled = samples[self.sampled_params]
        standard = pd.DataFrame(list(np.vectorize(self.transform)(**sampled)))
        utils.update_dataframe(samples, standard)

    def inverse_transform_samples(self, samples: pd.DataFrame):
        """
        Add columns for `self.sampled_params` to `samples`.
        `samples` must include columns for `self.standard_params`.
        """
        standard = samples[self.standard_params]
        sampled = pd.DataFrame(list(
            np.vectorize(self.inverse_transform)(**standard)))
        utils.update_dataframe(samples, sampled)


class CombinedPrior(Prior):
    """
    Make a new `Prior` subclass combining other `Prior` subclasses.

    Schematically, combine priors like [P(x), P(y|x)] → P(x, y).
    This class has a single abstract method `prior_classes` which is a
    list of `Prior` subclasses that we want to combine.
    Arguments to the `__init__` of the classes in `prior_classes` are
    passed by keyword, so it is important that those arguments have
    repeated names if and only if they are intended to have the same
    value.
    Also, the `__init__` of all classes in `prior_classes` need to
    accept `**kwargs` and forward them to `super().__init__()`.
    """
    @property
    @staticmethod
    @abstractmethod
    def prior_classes():
        """List of `Prior` subclasses with the priors to combine."""

    def __init__(self, *args, **kwargs):
        """
        Instantiate prior classes and define `range_dic`.

        The list of parameters to pass to a subclass `cls` can be found
        using `cls.init_parameters()`.
        """
        kwargs.update(dict(zip([par.name for par in self.init_parameters()],
                               args)))

        # Check for all required arguments at once:
        required = [
            par.name for par in self.init_parameters(include_optional=False)]
<<<<<<< HEAD
        missing = [par for par in required if par not in kwargs]
        if missing:
=======
        if missing := [par for par in required if par not in kwargs]:
>>>>>>> f0f5f0df
            raise TypeError(f'Missing {len(missing)} required arguments: '
                            f'{", ".join(missing)}')

        self.subpriors = [cls(**kwargs) for cls in self.prior_classes]

        self.range_dic = {}
        for subprior in self.subpriors:
            self.range_dic.update(subprior.range_dic)

        super().__init__(**kwargs)

    def __init_subclass__(cls):
        """
        Define the following attributes and methods from the combination
        of priors in `cls.prior_classes`:

            * `range_dic`
            * `standard_params`
            * `conditioned_on`
            * `periodic_params`
            * `reflective_params`
            * `folded_reflected_params`
            * `folded_shifted_params`
            * `transform`
            * `inverse_transform`
            * `lnprior_and_transform`
            * `lnprior`

        which are used to override the corresponding attributes and
        methods of the new `CombinedPrior` subclass.
        """
        super().__init_subclass__()

        cls._set_params()
        direct_params = cls.sampled_params + cls.conditioned_on
        inverse_params = cls.standard_params + cls.conditioned_on

        def transform(self, *par_vals, **par_dic):
            """
            Transform sampled parameter values to standard parameter
            values.
            Take `self.sampled_params + self.conditioned_on` parameters
            and return a dictionary with `self.standard_params`
            parameters.
            """
            par_dic.update(dict(zip(direct_params, par_vals)))
            for subprior in self.subpriors:
                input_dic = {par: par_dic[par]
                             for par in (subprior.sampled_params
                                         + subprior.conditioned_on)}
                par_dic.update(subprior.transform(**input_dic))
            return {par: par_dic[par] for par in self.standard_params}

        def inverse_transform(self, *par_vals, **par_dic):
            """
            Transform standard parameter values to sampled parameter values.
            Take `self.standard_params + self.conditioned_on` parameters and
            return a dictionary with `self.sampled_params` parameters.
            """
            par_dic.update(dict(zip(inverse_params, par_vals)))
            for subprior in self.subpriors:
                input_dic = {par: par_dic[par]
                             for par in (subprior.standard_params
                                         + subprior.conditioned_on)}
                par_dic.update(subprior.inverse_transform(**input_dic))
            return {par: par_dic[par] for par in self.sampled_params}

        def lnprior_and_transform(self, *par_vals, **par_dic):
            """
            Take sampled and conditioned-on parameters, and return a
            2-element tuple with the log of the prior and a dictionary
            with standard parameters.
            The reason for this function is that it is necessary to
            compute the transform in order to compute the prior, so if
            both are wanted it is efficient to compute them at once.
            """
            par_dic.update(dict(zip(direct_params, par_vals)))
            standard_par_dic = self.transform(**par_dic)
            par_dic.update(standard_par_dic)

            lnp = 0
            for subprior in self.subpriors:
                input_dic = {par: par_dic[par]
                             for par in (subprior.sampled_params
                                         + subprior.conditioned_on)}
                lnp += subprior.lnprior(**input_dic)
            return lnp, standard_par_dic

        def lnprior(self, *par_vals, **par_dic):
            """
            Natural logarithm of the prior probability density.
            Take `self.sampled_params + self.conditioned_on` parameters
            and return a float.
            """
            return self.lnprior_and_transform(*par_vals, **par_dic)[0]


        # Witchcraft to fix the functions' signatures:
        self_parameter = inspect.Parameter('self',
                                           inspect.Parameter.POSITIONAL_ONLY)
        direct_parameters = [self_parameter] + [
            inspect.Parameter(par, inspect.Parameter.POSITIONAL_OR_KEYWORD)
            for par in direct_params]
        inverse_parameters = [self_parameter] + [
            inspect.Parameter(par, inspect.Parameter.POSITIONAL_OR_KEYWORD)
            for par in inverse_params]
        cls._change_signature(transform, direct_parameters)
        cls._change_signature(inverse_transform, inverse_parameters)
        cls._change_signature(lnprior, direct_parameters)
        cls._change_signature(lnprior_and_transform, direct_parameters)

        cls.transform = transform
        cls.inverse_transform = inverse_transform
        cls.lnprior_and_transform = lnprior_and_transform
        cls.lnprior = lnprior

    @classmethod
    def _set_params(cls):
        """
        Set these class attributes:
            * `range_dic`
            * `standard_params`
            * `conditioned_on`
            * `periodic_params`
            * `reflective_params`
            * `folded_reflected_params`.
            * `folded_shifted_params`
        Raise `PriorError` if subpriors are incompatible.
        """
        cls.range_dic = {}
        for prior_class in cls.prior_classes:
            cls.range_dic.update(prior_class.range_dic)

        for params in ('standard_params', 'conditioned_on',
                       'periodic_params', 'reflective_params',
                       'folded_reflected_params', 'folded_shifted_params',):
            setattr(cls, params, [par for prior_class in cls.prior_classes
                                  for par in getattr(prior_class, params)])

        cls.conditioned_on = list(dict.fromkeys(
            [par for par in cls.conditioned_on
             if not par in cls.standard_params]))

        # Check that the provided prior_classes can be combined:
        if len(cls.sampled_params) != len(set(cls.sampled_params)):
            raise PriorError(
                f'Priors {cls.prior_classes} cannot be combined due to '
                f'repeated sampled parameters: {cls.sampled_params}')

        if len(cls.standard_params) != len(set(cls.standard_params)):
            raise PriorError(
                f'Priors {cls.prior_classes} cannot be combined due to '
                f'repeated standard parameters: {cls.standard_params}')

        for preceding, following in itertools.combinations(
                cls.prior_classes, 2):
            for conditioned_par in preceding.conditioned_on:
                if conditioned_par in following.standard_params:
                    raise PriorError(
                        f'{following} defines {conditioned_par}, which '
                        f'{preceding} requires. {following} should come before'
                        f' {preceding}.')

    @classmethod
    def init_parameters(cls, include_optional=True):
        """
        Return list of `inspect.Parameter` objects, for the aggregated
        parameters taken by the `__init__` of `prior_classes`, without
        duplicates and sorted by parameter kind (i.e. positional
        arguments first, keyword arguments last). The `self` parameter
        is excluded.

        Parameters
        ----------
        include_optional: bool, whether to include parameters with
                          defaults in the returned list.
        """
        signatures = [inspect.signature(prior_class.__init__)
                      for prior_class in cls.prior_classes]
        all_parameters = [par for signature in signatures
                          for par in list(signature.parameters.values())[1:]]
        sorted_unique_parameters = sorted(
            dict.fromkeys(all_parameters),
            key=lambda par: (par.kind, par.default is not par.empty))

        if include_optional:
            return sorted_unique_parameters

        return [par for par in sorted_unique_parameters
                if par.default is par.empty
                and par.kind not in (par.VAR_POSITIONAL, par.VAR_KEYWORD)]

    @staticmethod
    def _change_signature(func, parameters):
        """
        Change the signature of a function to explicitize the parameters
        it takes. Use with caution.

        Parameters
        ----------
        func: function.
        parameters: sequence of `inspect.Parameter` objects.
        """
        func.__signature__ = inspect.signature(func).replace(
            parameters=parameters)

    def get_init_dict(self):
        """
        Return dictionary with keyword arguments to reproduce the class
        instance.
        """
        init_dicts = [subprior.get_init_dict() for subprior in self.subpriors]
        return utils.merge_dictionaries_safely(*init_dicts)

    @classmethod
    def get_fast_sampled_params(cls, fast_standard_params):
        """
        Return a list of parameter names that map to given "fast"
        standard parameters, useful for sampling fast-slow parameters.
        Updating fast sampling parameters is guaranteed to only change
        fast standard parameters.
        """
        return [par for prior_class in cls.prior_classes
                for par in prior_class.get_fast_sampled_params(
                    fast_standard_params)]


class FixedPrior(Prior):
    """
    Abstract class to set standard parameters to fixed values.
    Usage: Subclass `FixedPrior` and define a `standard_par_dic`
    attribute.
    """
    def __init__(self, **kwargs):
        """Check that `self.standard_par_dic` has the correct keys."""
        super().__init__(**kwargs)

        if missing := (self.__class__.standard_par_dic.keys()
                       - self.standard_par_dic.keys()):
            raise ValueError(f'`standard_par_dic` is missing keys: {missing}')

        if extra := (self.standard_par_dic.keys()
                     - self.__class__.standard_par_dic.keys()):
            raise ValueError(f'`standard_par_dic` has extra keys: {extra}')

    @property
    @staticmethod
    @abstractmethod
    def standard_par_dic():
        """Dictionary with fixed parameter names and values."""

    @utils.ClassProperty
    def standard_params(self):
        return list(self.standard_par_dic)

    range_dic = {}

    @staticmethod
    def lnprior():
        """Natural logarithm of the prior probability density."""
        return 0

    def transform(self):
        """Return a fixed dictionary of standard parameters."""
        return self.standard_par_dic

    def inverse_transform(self, **standard_par_dic):
        """
        Return an empty dictionary of sampled parameters.
        If `require_consistency` is set to `True`, verify that the
        `standard_par_dic` passed matches the one stored and raise
        `PriorError` if it does not.
        """
        if mismatched := [par for par, value in self.standard_par_dic.items()
                          if value != standard_par_dic[par]]:
            raise PriorError(
                'Cannot invert `standard_par_dic` because it does not '
                f'match the entries for {", ".join(mismatched)} in the '
                'fixed prior.')

        return {}


class UniformPriorMixin:
    """
    Define `lnprior` for uniform priors.
    It must be inherited before `Prior` (otherwise a `PriorError` is
    raised) so that abstract methods get overriden.
    """
    @functools.lru_cache
    def lnprior(self, *par_vals, **par_dic):
        """
        Natural logarithm of the prior probability density.
        Take `self.sampled_params + self.conditioned_on` parameters and
        return a float.
        """
        return - np.log(np.prod(self.cubesize))

    def __init_subclass__(cls):
        """
        Check that UniformPriorMixin comes before Prior in the MRO.
        """
        super().__init_subclass__()
        check_inheritance_order(cls, UniformPriorMixin, Prior)


class IdentityTransformMixin:
    """
    Define `standard_params`, `transform` and `inverse_transform` for
    priors whose sampled and standard parameters are the same.
    It must be inherited before `Prior` (otherwise a `PriorError` is
    raised) so that abstract methods get overriden.
    """
    def __init_subclass__(cls):
        """
        Set ``standard_params`` to match ``sampled_params``, and check
        that ``IdentityTransformMixin`` comes before ``Prior`` in the
        MRO.
        """
        super().__init_subclass__()

        check_inheritance_order(cls, IdentityTransformMixin, Prior)
        cls.standard_params = cls.sampled_params

    def transform(self, *par_vals, **par_dic):
        """
        Transform sampled parameter values to standard parameter values.
        Take `self.sampled_params + self.conditioned_on` parameters and
        return a dictionary with `self.standard_params` parameters.
        """
        par_dic.update(dict(zip(self.sampled_params + self.conditioned_on,
                                par_vals)))
        return {par: par_dic[par] for par in self.standard_params}

    inverse_transform = transform


def check_inheritance_order(subclass, base1, base2):
    """
    Check that class `subclass` subclasses `base1` and `base2`, in that
    order. If it doesn't, raise `PriorError`.
    """
    for base in base1, base2:
        if not issubclass(subclass, base):
            raise PriorError(
                f'{subclass.__name__} must subclass {base.__name__}')

    if subclass.mro().index(base1) > subclass.mro().index(base2):
        raise PriorError(f'Wrong inheritance order: `{subclass.__name__}` '
                         f'must inherit from `{base1.__name__}` before '
                         f'`{base2.__name__}` (or their subclasses).')<|MERGE_RESOLUTION|>--- conflicted
+++ resolved
@@ -446,12 +446,7 @@
         # Check for all required arguments at once:
         required = [
             par.name for par in self.init_parameters(include_optional=False)]
-<<<<<<< HEAD
-        missing = [par for par in required if par not in kwargs]
-        if missing:
-=======
         if missing := [par for par in required if par not in kwargs]:
->>>>>>> f0f5f0df
             raise TypeError(f'Missing {len(missing)} required arguments: '
                             f'{", ".join(missing)}')
 
