--- conflicted
+++ resolved
@@ -29,26 +29,8 @@
     'IMRPhenomXPHM': Approximant(harmonic_modes=[(2, 2), (2, 1), (3, 3),
                                                  (3, 2), (4, 4)],
                                  aligned_spins=False),
+    'IMRPhenomXAS': Approximant(),
     }
-
-<<<<<<< HEAD
-=======
-class Approximant:
-    """Bookkeeping of LAL approximants' metadata."""
-    def __init__(self, approximant: str, harmonic_modes: list,
-                 aligned_spins: bool, tides: bool):
-        self.approximant = approximant
-        self.harmonic_modes = harmonic_modes
-        self.aligned_spins = aligned_spins
-        self.tides = tides
-        APPROXIMANTS[approximant] = self
-
-
-Approximant('IMRPhenomD', [(2, 2)], True, False)
-Approximant('IMRPhenomXPHM', [(2, 2), (2, 1), (3, 3), (3, 2), (4, 4)], False,
-            False)
-Approximant('IMRPhenomXAS', [(2, 2)], True, False)
->>>>>>> 502fd9f9
 
 
 def within_bounds(par_dic):
